--- conflicted
+++ resolved
@@ -44,14 +44,10 @@
             ownPropertyKeys: Some(own_property_keys),
             delete_: Some(delete),
             enumerate: None,
-<<<<<<< HEAD
-            getPrototypeIfOrdinary: None,
+            getPrototypeIfOrdinary: Some(get_prototype_if_ordinary),
             getPrototype: None,
             setPrototype: None,
             setImmutablePrototype: None,
-=======
-            getPrototypeIfOrdinary: Some(get_prototype_if_ordinary),
->>>>>>> 8f7b0cff
             preventExtensions: Some(prevent_extensions),
             isExtensible: Some(is_extensible),
             has: None,
