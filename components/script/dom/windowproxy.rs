/* This Source Code Form is subject to the terms of the Mozilla Public
 * License, v. 2.0. If a copy of the MPL was not distributed with this
 * file, You can obtain one at https://mozilla.org/MPL/2.0/. */

use crate::dom::bindings::cell::DomRefCell;
use crate::dom::bindings::conversions::{root_from_handleobject, ToJSValConvertible};
use crate::dom::bindings::error::{throw_dom_exception, Error, Fallible};
use crate::dom::bindings::inheritance::Castable;
use crate::dom::bindings::proxyhandler::set_property_descriptor;
use crate::dom::bindings::reflector::{DomObject, Reflector};
use crate::dom::bindings::root::{Dom, DomRoot};
use crate::dom::bindings::str::{DOMString, USVString};
use crate::dom::bindings::trace::JSTraceable;
use crate::dom::bindings::utils::{get_array_index_from_id, AsVoidPtr, WindowProxyHandler};
use crate::dom::dissimilaroriginwindow::DissimilarOriginWindow;
use crate::dom::document::Document;
use crate::dom::element::Element;
use crate::dom::globalscope::GlobalScope;
use crate::dom::window::Window;
use crate::realms::{enter_realm, AlreadyInRealm, InRealm};
use crate::script_runtime::JSContext as SafeJSContext;
use crate::script_thread::ScriptThread;
use dom_struct::dom_struct;
use embedder_traits::EmbedderMsg;
use indexmap::map::IndexMap;
use ipc_channel::ipc;
use js::glue::{CreateWrapperProxyHandler, ProxyTraps};
use js::glue::{GetProxyPrivate, GetProxyReservedSlot, SetProxyReservedSlot};
use js::jsapi::Handle as RawHandle;
use js::jsapi::HandleId as RawHandleId;
use js::jsapi::HandleObject as RawHandleObject;
use js::jsapi::HandleValue as RawHandleValue;
use js::jsapi::MutableHandle as RawMutableHandle;
use js::jsapi::MutableHandleObject as RawMutableHandleObject;
use js::jsapi::MutableHandleValue as RawMutableHandleValue;
use js::jsapi::{GCContext, JSAutoRealm, JSContext, JSErrNum, JSObject};
use js::jsapi::{JSTracer, JS_DefinePropertyById, JSPROP_ENUMERATE, JSPROP_READONLY};
use js::jsapi::{JS_ForwardGetPropertyTo, JS_ForwardSetPropertyTo};
use js::jsapi::{JS_GetOwnPropertyDescriptorById, JS_IsExceptionPending};
use js::jsapi::{JS_HasOwnPropertyById, JS_HasPropertyById};
use js::jsapi::{ObjectOpResult, PropertyDescriptor};
use js::jsval::{JSVal, NullValue, PrivateValue, UndefinedValue};
use js::rust::get_object_class;
use js::rust::wrappers::{JS_TransplantObject, NewWindowProxy, SetWindowProxy};
use js::rust::{Handle, MutableHandle};
use js::JSCLASS_IS_GLOBAL;
use msg::constellation_msg::BrowsingContextId;
use msg::constellation_msg::PipelineId;
use msg::constellation_msg::TopLevelBrowsingContextId;
use net_traits::request::Referrer;
use script_traits::{
    AuxiliaryBrowsingContextLoadInfo, HistoryEntryReplacement, LoadData, LoadOrigin,
};
use script_traits::{NewLayoutInfo, ScriptMsg};
use servo_url::{ImmutableOrigin, ServoUrl};
use std::cell::Cell;
use std::ptr;
use style::attr::parse_integer;

#[dom_struct]
// NOTE: the browsing context for a window is managed in two places:
// here, in script, but also in the constellation. The constellation
// manages the session history, which in script is accessed through
// History objects, messaging the constellation.
pub struct WindowProxy {
    /// The JS WindowProxy object.
    /// Unlike other reflectors, we mutate this field because
    /// we have to brain-transplant the reflector when the WindowProxy
    /// changes Window.
    reflector: Reflector,

    /// The id of the browsing context.
    /// In the case that this is a nested browsing context, this is the id
    /// of the container.
    browsing_context_id: BrowsingContextId,

    // https://html.spec.whatwg.org/multipage/#opener-browsing-context
    opener: Option<BrowsingContextId>,

    /// The frame id of the top-level ancestor browsing context.
    /// In the case that this is a top-level window, this is our id.
    top_level_browsing_context_id: TopLevelBrowsingContextId,

    /// The name of the browsing context (sometimes, but not always,
    /// equal to the name of a container element)
    name: DomRefCell<DOMString>,
    /// The pipeline id of the currently active document.
    /// May be None, when the currently active document is in another script thread.
    /// We do not try to keep the pipeline id for documents in other threads,
    /// as this would require the constellation notifying many script threads about
    /// the change, which could be expensive.
    currently_active: Cell<Option<PipelineId>>,

    /// Has the browsing context been discarded?
    discarded: Cell<bool>,

    /// Has the browsing context been disowned?
    disowned: Cell<bool>,

    /// https://html.spec.whatwg.org/multipage/#is-closing
    is_closing: Cell<bool>,

    /// The containing iframe element, if this is a same-origin iframe
    frame_element: Option<Dom<Element>>,

    /// The parent browsing context's window proxy, if this is a nested browsing context
    parent: Option<Dom<WindowProxy>>,

    /// https://html.spec.whatwg.org/multipage/#delaying-load-events-mode
    delaying_load_events_mode: Cell<bool>,

    /// The creator browsing context's base url.
    creator_base_url: Option<ServoUrl>,

    /// The creator browsing context's url.
    creator_url: Option<ServoUrl>,

    /// The creator browsing context's origin.
    creator_origin: Option<ImmutableOrigin>,
}

impl WindowProxy {
    pub fn new_inherited(
        browsing_context_id: BrowsingContextId,
        top_level_browsing_context_id: TopLevelBrowsingContextId,
        currently_active: Option<PipelineId>,
        frame_element: Option<&Element>,
        parent: Option<&WindowProxy>,
        opener: Option<BrowsingContextId>,
        creator: CreatorBrowsingContextInfo,
    ) -> WindowProxy {
        let name = frame_element.map_or(DOMString::new(), |e| {
            e.get_string_attribute(&local_name!("name"))
        });
        WindowProxy {
            reflector: Reflector::new(),
            browsing_context_id: browsing_context_id,
            top_level_browsing_context_id: top_level_browsing_context_id,
            name: DomRefCell::new(name),
            currently_active: Cell::new(currently_active),
            discarded: Cell::new(false),
            disowned: Cell::new(false),
            is_closing: Cell::new(false),
            frame_element: frame_element.map(Dom::from_ref),
            parent: parent.map(Dom::from_ref),
            delaying_load_events_mode: Cell::new(false),
            opener,
            creator_base_url: creator.base_url,
            creator_url: creator.url,
            creator_origin: creator.origin,
        }
    }

    #[allow(unsafe_code)]
    pub fn new(
        window: &Window,
        browsing_context_id: BrowsingContextId,
        top_level_browsing_context_id: TopLevelBrowsingContextId,
        frame_element: Option<&Element>,
        parent: Option<&WindowProxy>,
        opener: Option<BrowsingContextId>,
        creator: CreatorBrowsingContextInfo,
    ) -> DomRoot<WindowProxy> {
        unsafe {
            let WindowProxyHandler(handler) = window.windowproxy_handler();
            assert!(!handler.is_null());

            let cx = window.get_cx();
            let window_jsobject = window.reflector().get_jsobject();
            assert!(!window_jsobject.get().is_null());
            assert_ne!(
                ((*get_object_class(window_jsobject.get())).flags & JSCLASS_IS_GLOBAL),
                0
            );
            let _ac = JSAutoRealm::new(*cx, window_jsobject.get());

            // Create a new window proxy.
            rooted!(in(*cx) let js_proxy = NewWindowProxy(*cx, window_jsobject, handler));
            assert!(!js_proxy.is_null());

            // Create a new browsing context.
            let current = Some(window.global().pipeline_id());
            let window_proxy = Box::new(WindowProxy::new_inherited(
                browsing_context_id,
                top_level_browsing_context_id,
                current,
                frame_element,
                parent,
                opener,
                creator,
            ));

            // The window proxy owns the browsing context.
            // When we finalize the window proxy, it drops the browsing context it owns.
            SetProxyReservedSlot(
                js_proxy.get(),
                0,
                &PrivateValue((&*window_proxy).as_void_ptr()),
            );

            // Notify the JS engine about the new window proxy binding.
            SetWindowProxy(*cx, window_jsobject, js_proxy.handle());

            // Set the reflector.
            debug!(
                "Initializing reflector of {:p} to {:p}.",
                window_proxy,
                js_proxy.get()
            );
            window_proxy.reflector.set_jsobject(js_proxy.get());
            DomRoot::from_ref(&*Box::into_raw(window_proxy))
        }
    }

    #[allow(unsafe_code)]
    pub fn new_dissimilar_origin(
        global_to_clone_from: &GlobalScope,
        browsing_context_id: BrowsingContextId,
        top_level_browsing_context_id: TopLevelBrowsingContextId,
        parent: Option<&WindowProxy>,
        opener: Option<BrowsingContextId>,
        creator: CreatorBrowsingContextInfo,
    ) -> DomRoot<WindowProxy> {
        unsafe {
            let handler = CreateWrapperProxyHandler(&XORIGIN_PROXY_HANDLER);
            assert!(!handler.is_null());

            let cx = global_to_clone_from.get_cx();

            // Create a new browsing context.
            let window_proxy = Box::new(WindowProxy::new_inherited(
                browsing_context_id,
                top_level_browsing_context_id,
                None,
                None,
                parent,
                opener,
                creator,
            ));

            // Create a new dissimilar-origin window.
            let window = DissimilarOriginWindow::new(global_to_clone_from, &*window_proxy);
            let window_jsobject = window.reflector().get_jsobject();
            assert!(!window_jsobject.get().is_null());
            assert_ne!(
                ((*get_object_class(window_jsobject.get())).flags & JSCLASS_IS_GLOBAL),
                0
            );
            let _ac = JSAutoRealm::new(*cx, window_jsobject.get());

            // Create a new window proxy.
            rooted!(in(*cx) let js_proxy = NewWindowProxy(*cx, window_jsobject, handler));
            assert!(!js_proxy.is_null());

            // The window proxy owns the browsing context.
            // When we finalize the window proxy, it drops the browsing context it owns.
            SetProxyReservedSlot(
                js_proxy.get(),
                0,
                &PrivateValue((&*window_proxy).as_void_ptr()),
            );

            // Notify the JS engine about the new window proxy binding.
            SetWindowProxy(*cx, window_jsobject, js_proxy.handle());

            // Set the reflector.
            debug!(
                "Initializing reflector of {:p} to {:p}.",
                window_proxy,
                js_proxy.get()
            );
            window_proxy.reflector.set_jsobject(js_proxy.get());
            DomRoot::from_ref(&*Box::into_raw(window_proxy))
        }
    }

    // https://html.spec.whatwg.org/multipage/#auxiliary-browsing-context
    fn create_auxiliary_browsing_context(
        &self,
        name: DOMString,
        noopener: bool,
    ) -> Option<DomRoot<WindowProxy>> {
        let (chan, port) = ipc::channel().unwrap();
        let window = self
            .currently_active
            .get()
            .and_then(|id| ScriptThread::find_document(id))
            .and_then(|doc| Some(DomRoot::from_ref(doc.window())))
            .unwrap();
        let msg = EmbedderMsg::AllowOpeningBrowser(chan);
        window.send_to_embedder(msg);
        if port.recv().unwrap() {
            let new_top_level_browsing_context_id = TopLevelBrowsingContextId::new();
            let new_browsing_context_id =
                BrowsingContextId::from(new_top_level_browsing_context_id);
            let new_pipeline_id = PipelineId::new();
            let document = self
                .currently_active
                .get()
                .and_then(|id| ScriptThread::find_document(id))
                .expect("A WindowProxy creating an auxiliary to have an active document");

            let blank_url = ServoUrl::parse("about:blank").ok().unwrap();
            let load_data = LoadData::new(
                LoadOrigin::Script(document.origin().immutable().clone()),
                blank_url,
                None,
                document.global().get_referrer(),
                document.get_referrer_policy(),
                None, // Doesn't inherit secure context
            );
            let load_info = AuxiliaryBrowsingContextLoadInfo {
                load_data: load_data.clone(),
                opener_pipeline_id: self.currently_active.get().unwrap(),
                new_browsing_context_id: new_browsing_context_id,
                new_top_level_browsing_context_id: new_top_level_browsing_context_id,
                new_pipeline_id: new_pipeline_id,
            };

            let (pipeline_sender, pipeline_receiver) = ipc::channel().unwrap();
            let new_layout_info = NewLayoutInfo {
                parent_info: None,
                new_pipeline_id: new_pipeline_id,
                browsing_context_id: new_browsing_context_id,
                top_level_browsing_context_id: new_top_level_browsing_context_id,
                opener: Some(self.browsing_context_id),
                load_data: load_data,
                pipeline_port: pipeline_receiver,
                window_size: window.window_size(),
            };
            let constellation_msg = ScriptMsg::ScriptNewAuxiliary(load_info, pipeline_sender);
            window.send_to_constellation(constellation_msg);
            ScriptThread::process_attach_layout(new_layout_info, document.origin().clone());
            let msg = EmbedderMsg::BrowserCreated(new_top_level_browsing_context_id);
            window.send_to_embedder(msg);
            // TODO: if noopener is false, copy the sessionStorage storage area of the creator origin.
            // See step 14 of https://html.spec.whatwg.org/multipage/#creating-a-new-browsing-context
            let auxiliary =
                ScriptThread::find_document(new_pipeline_id).and_then(|doc| doc.browsing_context());
            if let Some(proxy) = auxiliary {
                if name.to_lowercase() != "_blank" {
                    proxy.set_name(name);
                }
                if noopener {
                    proxy.disown();
                }
                return Some(proxy);
            }
        }
        None
    }

    /// https://html.spec.whatwg.org/multipage/#delaying-load-events-mode
    pub fn is_delaying_load_events_mode(&self) -> bool {
        self.delaying_load_events_mode.get()
    }

    /// https://html.spec.whatwg.org/multipage/#delaying-load-events-mode
    pub fn start_delaying_load_events_mode(&self) {
        self.delaying_load_events_mode.set(true);
    }

    /// https://html.spec.whatwg.org/multipage/#delaying-load-events-mode
    pub fn stop_delaying_load_events_mode(&self) {
        self.delaying_load_events_mode.set(false);
        if let Some(document) = self.document() {
            if !document.loader().events_inhibited() {
                ScriptThread::mark_document_with_no_blocked_loads(&document);
            }
        }
    }

    // https://html.spec.whatwg.org/multipage/#disowned-its-opener
    pub fn disown(&self) {
        self.disowned.set(true);
    }

    /// https://html.spec.whatwg.org/multipage/#dom-window-close
    /// Step 3.1, set BCs `is_closing` to true.
    pub fn close(&self) {
        self.is_closing.set(true);
    }

    /// https://html.spec.whatwg.org/multipage/#is-closing
    pub fn is_closing(&self) -> bool {
        self.is_closing.get()
    }

    /// https://html.spec.whatwg.org/multipage/#creator-base-url
    pub fn creator_base_url(&self) -> Option<ServoUrl> {
        self.creator_base_url.clone()
    }

    pub fn has_creator_base_url(&self) -> bool {
        self.creator_base_url.is_some()
    }

    /// https://html.spec.whatwg.org/multipage/#creator-url
    pub fn creator_url(&self) -> Option<ServoUrl> {
        self.creator_url.clone()
    }

    pub fn has_creator_url(&self) -> bool {
        self.creator_base_url.is_some()
    }

    /// https://html.spec.whatwg.org/multipage/#creator-origin
    pub fn creator_origin(&self) -> Option<ImmutableOrigin> {
        self.creator_origin.clone()
    }

    pub fn has_creator_origin(&self) -> bool {
        self.creator_origin.is_some()
    }

    #[allow(unsafe_code)]
    // https://html.spec.whatwg.org/multipage/#dom-opener
    pub fn opener(&self, cx: *mut JSContext, in_realm_proof: InRealm) -> JSVal {
        if self.disowned.get() {
            return NullValue();
        }
        let opener_id = match self.opener {
            Some(opener_browsing_context_id) => opener_browsing_context_id,
            None => return NullValue(),
        };
        let parent_browsing_context = self.parent.as_deref();
        let opener_proxy = match ScriptThread::find_window_proxy(opener_id) {
            Some(window_proxy) => window_proxy,
            None => {
                let sender_pipeline_id = self.currently_active().unwrap();
                match ScriptThread::get_top_level_for_browsing_context(
                    sender_pipeline_id,
                    opener_id,
                ) {
                    Some(opener_top_id) => {
                        let global_to_clone_from =
                            unsafe { GlobalScope::from_context(cx, in_realm_proof) };
                        let creator =
                            CreatorBrowsingContextInfo::from(parent_browsing_context, None);
                        WindowProxy::new_dissimilar_origin(
                            &*global_to_clone_from,
                            opener_id,
                            opener_top_id,
                            None,
                            None,
                            creator,
                        )
                    },
                    None => return NullValue(),
                }
            },
        };
        if opener_proxy.is_browsing_context_discarded() {
            return NullValue();
        }
        rooted!(in(cx) let mut val = UndefinedValue());
        unsafe { opener_proxy.to_jsval(cx, val.handle_mut()) };
        return val.get();
    }

    // https://html.spec.whatwg.org/multipage/#window-open-steps
    pub fn open(
        &self,
        url: USVString,
        target: DOMString,
        features: DOMString,
    ) -> Fallible<Option<DomRoot<WindowProxy>>> {
        // Step 4.
        let non_empty_target = match target.as_ref() {
            "" => DOMString::from("_blank"),
            _ => target,
        };
        // Step 5
        let tokenized_features = tokenize_open_features(features);
        // Step 7-9
        let noreferrer = parse_open_feature_boolean(&tokenized_features, "noreferrer");
        let noopener = if noreferrer {
            true
        } else {
            parse_open_feature_boolean(&tokenized_features, "noopener")
        };
        // Step 10, 11
        let (chosen, new) = match self.choose_browsing_context(non_empty_target, noopener) {
            (Some(chosen), new) => (chosen, new),
            (None, _) => return Ok(None),
        };
        // TODO Step 12, set up browsing context features.
        let target_document = match chosen.document() {
            Some(target_document) => target_document,
            None => return Ok(None),
        };
        let target_window = target_document.window();
        // Step 13, and 14.4, will have happened elsewhere,
        // since we've created a new browsing context and loaded it with about:blank.
        if !url.is_empty() {
            let existing_document = self
                .currently_active
                .get()
                .and_then(|id| ScriptThread::find_document(id))
                .unwrap();
            // Step 14.1
            let url = match existing_document.url().join(&url) {
                Ok(url) => url,
                Err(_) => return Err(Error::Syntax),
            };
            // Step 14.3
            let referrer = if noreferrer {
                Referrer::NoReferrer
            } else {
                target_window.upcast::<GlobalScope>().get_referrer()
            };
            // Step 14.5
            let referrer_policy = target_document.get_referrer_policy();
            let pipeline_id = target_window.upcast::<GlobalScope>().pipeline_id();
            let secure = target_window.upcast::<GlobalScope>().is_secure_context();
            let load_data = LoadData::new(
                LoadOrigin::Script(existing_document.origin().immutable().clone()),
                url,
                Some(pipeline_id),
                referrer,
                referrer_policy,
                Some(secure),
            );
            let replacement_flag = if new {
                HistoryEntryReplacement::Enabled
            } else {
                HistoryEntryReplacement::Disabled
            };
            target_window.load_url(replacement_flag, false, load_data);
        }
        if noopener {
            // Step 15 (Dis-owning has been done in create_auxiliary_browsing_context).
            return Ok(None);
        }
        // Step 17.
        return Ok(target_document.browsing_context());
    }

    // https://html.spec.whatwg.org/multipage/#the-rules-for-choosing-a-browsing-context-given-a-browsing-context-name
    pub fn choose_browsing_context(
        &self,
        name: DOMString,
        noopener: bool,
    ) -> (Option<DomRoot<WindowProxy>>, bool) {
        match name.to_lowercase().as_ref() {
            "" | "_self" => {
                // Step 3.
                (Some(DomRoot::from_ref(self)), false)
            },
            "_parent" => {
                // Step 4
                if let Some(parent) = self.parent() {
                    return (Some(DomRoot::from_ref(parent)), false);
                }
                (None, false)
            },
            "_top" => {
                // Step 5
                (Some(DomRoot::from_ref(self.top())), false)
            },
            "_blank" => (self.create_auxiliary_browsing_context(name, noopener), true),
            _ => {
                // Step 6.
                // TODO: expand the search to all 'familiar' bc,
                // including auxiliaries familiar by way of their opener.
                // See https://html.spec.whatwg.org/multipage/#familiar-with
                match ScriptThread::find_window_proxy_by_name(&name) {
                    Some(proxy) => (Some(proxy), false),
                    None => (self.create_auxiliary_browsing_context(name, noopener), true),
                }
            },
        }
    }

    pub fn is_auxiliary(&self) -> bool {
        self.opener.is_some()
    }

    pub fn discard_browsing_context(&self) {
        self.discarded.set(true);
    }

    pub fn is_browsing_context_discarded(&self) -> bool {
        self.discarded.get()
    }

    pub fn browsing_context_id(&self) -> BrowsingContextId {
        self.browsing_context_id
    }

    pub fn top_level_browsing_context_id(&self) -> TopLevelBrowsingContextId {
        self.top_level_browsing_context_id
    }

    pub fn frame_element(&self) -> Option<&Element> {
        self.frame_element.as_deref()
    }

    pub fn document(&self) -> Option<DomRoot<Document>> {
        self.currently_active
            .get()
            .and_then(|id| ScriptThread::find_document(id))
    }

    pub fn parent(&self) -> Option<&WindowProxy> {
        self.parent.as_deref()
    }

    pub fn top(&self) -> &WindowProxy {
        let mut result = self;
        while let Some(parent) = result.parent() {
            result = parent;
        }
        result
    }

    #[allow(unsafe_code)]
    /// Change the Window that this WindowProxy resolves to.
    // TODO: support setting the window proxy to a dummy value,
    // to handle the case when the active document is in another script thread.
    fn set_window(&self, window: &GlobalScope, traps: &ProxyTraps) {
        unsafe {
            debug!("Setting window of {:p}.", self);
            let handler = CreateWrapperProxyHandler(traps);
            assert!(!handler.is_null());

            let cx = window.get_cx();
            let window_jsobject = window.reflector().get_jsobject();
            let old_js_proxy = self.reflector.get_jsobject();
            assert!(!window_jsobject.get().is_null());
            assert_ne!(
                ((*get_object_class(window_jsobject.get())).flags & JSCLASS_IS_GLOBAL),
                0
            );
            let _ac = enter_realm(&*window);

            // The old window proxy no longer owns this browsing context.
            SetProxyReservedSlot(old_js_proxy.get(), 0, &PrivateValue(ptr::null_mut()));

            // Brain transpant the window proxy. Brain transplantation is
            // usually done to move a window proxy between compartments, but
            // that's not what we are doing here. We need to do this just
            // because we want to replace the wrapper's `ProxyTraps`, but we
            // don't want to update its identity.
            rooted!(in(*cx) let new_js_proxy = NewWindowProxy(*cx, window_jsobject, handler));
            debug!(
                "Transplanting proxy from {:p} to {:p}.",
                old_js_proxy.get(),
                new_js_proxy.get()
            );
            rooted!(in(*cx) let new_js_proxy = JS_TransplantObject(*cx, old_js_proxy, new_js_proxy.handle()));
            debug!("Transplanted proxy is {:p}.", new_js_proxy.get());

            // Transfer ownership of this browsing context from the old window proxy to the new one.
            SetProxyReservedSlot(new_js_proxy.get(), 0, &PrivateValue(self.as_void_ptr()));

            // Notify the JS engine about the new window proxy binding.
            SetWindowProxy(*cx, window_jsobject, new_js_proxy.handle());

            // Update the reflector.
            debug!(
                "Setting reflector of {:p} to {:p}.",
                self,
                new_js_proxy.get()
            );
            self.reflector.rootable().set(new_js_proxy.get());
        }
    }

    pub fn set_currently_active(&self, window: &Window) {
        let globalscope = window.upcast::<GlobalScope>();
        let dest_pipeline_id = globalscope.pipeline_id();
        if let Some(pipeline_id) = self.currently_active() {
            if pipeline_id == dest_pipeline_id {
                return debug!(
                    "Attempt to set the currently active window to the currently active window."
                );
            }
        }
        self.set_window(&*globalscope, &PROXY_HANDLER);
        self.currently_active.set(Some(globalscope.pipeline_id()));
    }

    pub fn unset_currently_active(&self) {
        if self.currently_active().is_none() {
            return debug!("Attempt to unset the currently active window on a windowproxy that does not have one.");
        }
        let globalscope = self.global();
        let window = DissimilarOriginWindow::new(&*globalscope, self);
        self.set_window(&*window.upcast(), &XORIGIN_PROXY_HANDLER);
        self.currently_active.set(None);
    }

    pub fn currently_active(&self) -> Option<PipelineId> {
        self.currently_active.get()
    }

    pub fn get_name(&self) -> DOMString {
        self.name.borrow().clone()
    }

    pub fn set_name(&self, name: DOMString) {
        *self.name.borrow_mut() = name;
    }
}

/// A browsing context can have a creator browsing context, the browsing context that
/// was responsible for its creation. If a browsing context has a parent browsing context,
/// then that is its creator browsing context. Otherwise, if the browsing context has an
/// opener browsing context, then that is its creator browsing context. Otherwise, the
/// browsing context has no creator browsing context.
///
/// If a browsing context A has a creator browsing context, then the Document that was the
/// active document of that creator browsing context at the time A was created is the creator
/// Document.
///
/// See: https://html.spec.whatwg.org/multipage/#creating-browsing-contexts
#[derive(Debug, Deserialize, Serialize)]
pub struct CreatorBrowsingContextInfo {
    /// Creator document URL.
    url: Option<ServoUrl>,

    /// Creator document base URL.
    base_url: Option<ServoUrl>,

    /// Creator document origin.
    origin: Option<ImmutableOrigin>,
}

impl CreatorBrowsingContextInfo {
    pub fn from(
        parent: Option<&WindowProxy>,
        opener: Option<&WindowProxy>,
    ) -> CreatorBrowsingContextInfo {
        let creator = match (parent, opener) {
            (Some(parent), _) => parent.document(),
            (None, Some(opener)) => opener.document(),
            (None, None) => None,
        };

        let base_url = creator.as_deref().map(|document| document.base_url());
        let url = creator.as_deref().map(|document| document.url());
        let origin = creator
            .as_deref()
            .map(|document| document.origin().immutable().clone());

        CreatorBrowsingContextInfo {
            base_url,
            url,
            origin,
        }
    }
}

// https://html.spec.whatwg.org/multipage/#concept-window-open-features-tokenize
fn tokenize_open_features(features: DOMString) -> IndexMap<String, String> {
    let is_feature_sep = |c: char| c.is_ascii_whitespace() || ['=', ','].contains(&c);
    // Step 1
    let mut tokenized_features = IndexMap::new();
    // Step 2
    let mut iter = features.chars();
    let mut cur = iter.next();

    // Step 3
    while cur != None {
        // Step 3.1 & 3.2
        let mut name = String::new();
        let mut value = String::new();
        // Step 3.3
        while let Some(cur_char) = cur {
            if !is_feature_sep(cur_char) {
                break;
            }
            cur = iter.next();
        }
        // Step 3.4
        while let Some(cur_char) = cur {
            if is_feature_sep(cur_char) {
                break;
            }
            name.push(cur_char.to_ascii_lowercase());
            cur = iter.next();
        }
        // Step 3.5
        let normalized_name = String::from(match name.as_ref() {
            "screenx" => "left",
            "screeny" => "top",
            "innerwidth" => "width",
            "innerheight" => "height",
            _ => name.as_ref(),
        });
        // Step 3.6
        while let Some(cur_char) = cur {
            if cur_char == '=' || cur_char == ',' || !is_feature_sep(cur_char) {
                break;
            }
            cur = iter.next();
        }
        // Step 3.7
        if cur.is_some() && is_feature_sep(cur.unwrap()) {
            // Step 3.7.1
            while let Some(cur_char) = cur {
                if !is_feature_sep(cur_char) || cur_char == ',' {
                    break;
                }
                cur = iter.next();
            }
            // Step 3.7.2
            while let Some(cur_char) = cur {
                if is_feature_sep(cur_char) {
                    break;
                }
                value.push(cur_char.to_ascii_lowercase());
                cur = iter.next();
            }
        }
        // Step 3.8
        if !name.is_empty() {
            tokenized_features.insert(normalized_name, value);
        }
    }
    // Step 4
    tokenized_features
}

// https://html.spec.whatwg.org/multipage/#concept-window-open-features-parse-boolean
fn parse_open_feature_boolean(tokenized_features: &IndexMap<String, String>, name: &str) -> bool {
    if let Some(value) = tokenized_features.get(name) {
        // Step 1 & 2
        if value == "" || value == "yes" {
            return true;
        }
        // Step 3 & 4
        if let Ok(int) = parse_integer(value.chars()) {
            return int != 0;
        }
    }
    // Step 5
    return false;
}

// This is only called from extern functions,
// there's no use using the lifetimed handles here.
// https://html.spec.whatwg.org/multipage/#accessing-other-browsing-contexts
#[allow(unsafe_code, non_snake_case)]
unsafe fn GetSubframeWindowProxy(
    cx: *mut JSContext,
    proxy: RawHandleObject,
    id: RawHandleId,
) -> Option<(DomRoot<WindowProxy>, u32)> {
    let index = get_array_index_from_id(cx, Handle::from_raw(id));
    if let Some(index) = index {
        let mut slot = UndefinedValue();
        GetProxyPrivate(*proxy, &mut slot);
        rooted!(in(cx) let target = slot.to_object());
        if let Ok(win) = root_from_handleobject::<Window>(target.handle(), cx) {
            let browsing_context_id = win.window_proxy().browsing_context_id();
            let (result_sender, result_receiver) = ipc::channel().unwrap();

            let _ = win
                .upcast::<GlobalScope>()
                .script_to_constellation_chan()
                .send(ScriptMsg::GetChildBrowsingContextId(
                    browsing_context_id,
                    index as usize,
                    result_sender,
                ));
            return result_receiver
                .recv()
                .ok()
                .and_then(|maybe_bcid| maybe_bcid)
                .and_then(ScriptThread::find_window_proxy)
                .map(|proxy| (proxy, (JSPROP_ENUMERATE | JSPROP_READONLY) as u32));
        } else if let Ok(win) =
            root_from_handleobject::<DissimilarOriginWindow>(target.handle(), cx)
        {
            let browsing_context_id = win.window_proxy().browsing_context_id();
            let (result_sender, result_receiver) = ipc::channel().unwrap();

            let _ = win.global().script_to_constellation_chan().send(
                ScriptMsg::GetChildBrowsingContextId(
                    browsing_context_id,
                    index as usize,
                    result_sender,
                ),
            );
            return result_receiver
                .recv()
                .ok()
                .and_then(|maybe_bcid| maybe_bcid)
                .and_then(ScriptThread::find_window_proxy)
                .map(|proxy| (proxy, JSPROP_READONLY as u32));
        }
    }

    None
}

#[allow(unsafe_code, non_snake_case)]
unsafe extern "C" fn getOwnPropertyDescriptor(
    cx: *mut JSContext,
    proxy: RawHandleObject,
    id: RawHandleId,
    desc: RawMutableHandle<PropertyDescriptor>,
    is_none: *mut bool,
) -> bool {
    let window = GetSubframeWindowProxy(cx, proxy, id);
    if let Some((window, attrs)) = window {
        rooted!(in(cx) let mut val = UndefinedValue());
        window.to_jsval(cx, val.handle_mut());
<<<<<<< HEAD
        set_property_descriptor(
            MutableHandle::from_raw(desc),
            val.handle().into(),
            attrs,
            &mut *is_none,
        );
=======
        fill_property_descriptor(MutableHandle::from_raw(desc), proxy.get(), val.get(), attrs);
>>>>>>> fd148f5a
        return true;
    }

    let mut slot = UndefinedValue();
    GetProxyPrivate(proxy.get(), &mut slot);
    rooted!(in(cx) let target = slot.to_object());
    return JS_GetOwnPropertyDescriptorById(cx, target.handle().into(), id, desc, is_none);
}

#[allow(unsafe_code, non_snake_case)]
unsafe extern "C" fn defineProperty(
    cx: *mut JSContext,
    proxy: RawHandleObject,
    id: RawHandleId,
    desc: RawHandle<PropertyDescriptor>,
    res: *mut ObjectOpResult,
) -> bool {
    if get_array_index_from_id(cx, Handle::from_raw(id)).is_some() {
        // Spec says to Reject whether this is a supported index or not,
        // since we have no indexed setter or indexed creator.  That means
        // throwing in strict mode (FIXME: Bug 828137), doing nothing in
        // non-strict mode.
        (*res).code_ = JSErrNum::JSMSG_CANT_DEFINE_WINDOW_ELEMENT as ::libc::uintptr_t;
        return true;
    }

    let mut slot = UndefinedValue();
    GetProxyPrivate(*proxy.ptr, &mut slot);
    rooted!(in(cx) let target = slot.to_object());
    JS_DefinePropertyById(cx, target.handle().into(), id, desc, res)
}

#[allow(unsafe_code)]
unsafe extern "C" fn has(
    cx: *mut JSContext,
    proxy: RawHandleObject,
    id: RawHandleId,
    bp: *mut bool,
) -> bool {
    let window = GetSubframeWindowProxy(cx, proxy, id);
    if window.is_some() {
        *bp = true;
        return true;
    }

    let mut slot = UndefinedValue();
    GetProxyPrivate(*proxy.ptr, &mut slot);
    rooted!(in(cx) let target = slot.to_object());
    let mut found = false;
    if !JS_HasPropertyById(cx, target.handle().into(), id, &mut found) {
        return false;
    }

    *bp = found;
    true
}

#[allow(unsafe_code)]
unsafe extern "C" fn get(
    cx: *mut JSContext,
    proxy: RawHandleObject,
    receiver: RawHandleValue,
    id: RawHandleId,
    vp: RawMutableHandleValue,
) -> bool {
    let window = GetSubframeWindowProxy(cx, proxy, id);
    if let Some((window, _attrs)) = window {
        window.to_jsval(cx, MutableHandle::from_raw(vp));
        return true;
    }

    let mut slot = UndefinedValue();
    GetProxyPrivate(*proxy.ptr, &mut slot);
    rooted!(in(cx) let target = slot.to_object());
    JS_ForwardGetPropertyTo(cx, target.handle().into(), id, receiver, vp)
}

#[allow(unsafe_code)]
unsafe extern "C" fn set(
    cx: *mut JSContext,
    proxy: RawHandleObject,
    id: RawHandleId,
    v: RawHandleValue,
    receiver: RawHandleValue,
    res: *mut ObjectOpResult,
) -> bool {
    if get_array_index_from_id(cx, Handle::from_raw(id)).is_some() {
        // Reject (which means throw if and only if strict) the set.
        (*res).code_ = JSErrNum::JSMSG_READ_ONLY as ::libc::uintptr_t;
        return true;
    }

    let mut slot = UndefinedValue();
    GetProxyPrivate(*proxy.ptr, &mut slot);
    rooted!(in(cx) let target = slot.to_object());
    JS_ForwardSetPropertyTo(cx, target.handle().into(), id, v, receiver, res)
}

#[allow(unsafe_code)]
unsafe extern "C" fn get_prototype_if_ordinary(
    _: *mut JSContext,
    _: RawHandleObject,
    is_ordinary: *mut bool,
    _: RawMutableHandleObject,
) -> bool {
    // Window's [[GetPrototypeOf]] trap isn't the ordinary definition:
    //
    //   https://html.spec.whatwg.org/multipage/#windowproxy-getprototypeof
    //
    // We nonetheless can implement it with a static [[Prototype]], because
    // wrapper-class handlers (particularly, XOW in FilteringWrapper.cpp) supply
    // all non-ordinary behavior.
    //
    // But from a spec point of view, it's the exact same object in both cases --
    // only the observer's changed.  So this getPrototypeIfOrdinary trap on the
    // non-wrapper object *must* report non-ordinary, even if static [[Prototype]]
    // usually means ordinary.
    *is_ordinary = false;
    return true;
}

static PROXY_HANDLER: ProxyTraps = ProxyTraps {
    // TODO: These traps should change their behavior depending on
    //       `IsPlatformObjectSameOrigin(this.[[Window]])`
    enter: None,
    getOwnPropertyDescriptor: Some(getOwnPropertyDescriptor),
    defineProperty: Some(defineProperty),
    ownPropertyKeys: None,
    delete_: None,
    enumerate: None,
    getPrototypeIfOrdinary: Some(get_prototype_if_ordinary),
    getPrototype: None, // TODO: return `null` if cross origin-domain
    setPrototype: None,
    setImmutablePrototype: None,
    preventExtensions: None,
    isExtensible: None,
    has: Some(has),
    get: Some(get),
    set: Some(set),
    call: None,
    construct: None,
    hasOwn: None,
    getOwnEnumerablePropertyKeys: None,
    nativeCall: None,
    objectClassIs: None,
    className: None,
    fun_toString: None,
    boxedValue_unbox: None,
    defaultValue: None,
    trace: Some(trace),
    finalize: Some(finalize),
    objectMoved: None,
    isCallable: None,
    isConstructor: None,
};

#[allow(unsafe_code)]
pub fn new_window_proxy_handler() -> WindowProxyHandler {
    unsafe { WindowProxyHandler(CreateWrapperProxyHandler(&PROXY_HANDLER)) }
}

// The proxy traps for cross-origin windows.
// These traps often throw security errors, and only pass on calls to methods
// defined in the DissimilarOriginWindow IDL.

// TODO: reuse the infrastructure in `proxyhandler.rs`. For starters, the calls
//       to this function should be replaced with those to
//       `report_cross_origin_denial`.
#[allow(unsafe_code)]
unsafe fn throw_security_error(cx: *mut JSContext, realm: InRealm) -> bool {
    if !JS_IsExceptionPending(cx) {
        let safe_context = SafeJSContext::from_ptr(cx);
        let global = GlobalScope::from_context(cx, realm);
        throw_dom_exception(safe_context, &*global, Error::Security);
    }
    false
}

#[allow(unsafe_code)]
unsafe extern "C" fn has_xorigin(
    cx: *mut JSContext,
    proxy: RawHandleObject,
    id: RawHandleId,
    bp: *mut bool,
) -> bool {
    let mut slot = UndefinedValue();
    GetProxyPrivate(*proxy.ptr, &mut slot);
    rooted!(in(cx) let target = slot.to_object());
    let mut found = false;
    JS_HasOwnPropertyById(cx, target.handle().into(), id, &mut found);
    if found {
        *bp = true;
        true
    } else {
        let in_realm_proof = AlreadyInRealm::assert_for_cx(SafeJSContext::from_ptr(cx));
        throw_security_error(cx, InRealm::Already(&in_realm_proof))
    }
}

#[allow(unsafe_code)]
unsafe extern "C" fn get_xorigin(
    cx: *mut JSContext,
    proxy: RawHandleObject,
    receiver: RawHandleValue,
    id: RawHandleId,
    vp: RawMutableHandleValue,
) -> bool {
    let mut found = false;
    has_xorigin(cx, proxy, id, &mut found);
    found && get(cx, proxy, receiver, id, vp)
}

#[allow(unsafe_code)]
unsafe extern "C" fn set_xorigin(
    cx: *mut JSContext,
    _: RawHandleObject,
    _: RawHandleId,
    _: RawHandleValue,
    _: RawHandleValue,
    _: *mut ObjectOpResult,
) -> bool {
    let in_realm_proof = AlreadyInRealm::assert_for_cx(SafeJSContext::from_ptr(cx));
    throw_security_error(cx, InRealm::Already(&in_realm_proof))
}

#[allow(unsafe_code)]
unsafe extern "C" fn delete_xorigin(
    cx: *mut JSContext,
    _: RawHandleObject,
    _: RawHandleId,
    _: *mut ObjectOpResult,
) -> bool {
    let in_realm_proof = AlreadyInRealm::assert_for_cx(SafeJSContext::from_ptr(cx));
    throw_security_error(cx, InRealm::Already(&in_realm_proof))
}

#[allow(unsafe_code, non_snake_case)]
unsafe extern "C" fn getOwnPropertyDescriptor_xorigin(
    cx: *mut JSContext,
    proxy: RawHandleObject,
    id: RawHandleId,
    desc: RawMutableHandle<PropertyDescriptor>,
    is_none: *mut bool,
) -> bool {
    let mut found = false;
    has_xorigin(cx, proxy, id, &mut found);
    found && getOwnPropertyDescriptor(cx, proxy, id, desc, is_none)
}

#[allow(unsafe_code, non_snake_case)]
unsafe extern "C" fn defineProperty_xorigin(
    cx: *mut JSContext,
    _: RawHandleObject,
    _: RawHandleId,
    _: RawHandle<PropertyDescriptor>,
    _: *mut ObjectOpResult,
) -> bool {
    let in_realm_proof = AlreadyInRealm::assert_for_cx(SafeJSContext::from_ptr(cx));
    throw_security_error(cx, InRealm::Already(&in_realm_proof))
}

#[allow(unsafe_code, non_snake_case)]
unsafe extern "C" fn preventExtensions_xorigin(
    cx: *mut JSContext,
    _: RawHandleObject,
    _: *mut ObjectOpResult,
) -> bool {
    let in_realm_proof = AlreadyInRealm::assert_for_cx(SafeJSContext::from_ptr(cx));
    throw_security_error(cx, InRealm::Already(&in_realm_proof))
}

static XORIGIN_PROXY_HANDLER: ProxyTraps = ProxyTraps {
    enter: None,
    getOwnPropertyDescriptor: Some(getOwnPropertyDescriptor_xorigin),
    defineProperty: Some(defineProperty_xorigin),
    ownPropertyKeys: None,
    delete_: Some(delete_xorigin),
    enumerate: None,
    getPrototypeIfOrdinary: None,
    getPrototype: None,
    setPrototype: None,
    setImmutablePrototype: None,
    preventExtensions: Some(preventExtensions_xorigin),
    isExtensible: None,
    has: Some(has_xorigin),
    get: Some(get_xorigin),
    set: Some(set_xorigin),
    call: None,
    construct: None,
    hasOwn: Some(has_xorigin),
    getOwnEnumerablePropertyKeys: None,
    nativeCall: None,
    objectClassIs: None,
    className: None,
    fun_toString: None,
    boxedValue_unbox: None,
    defaultValue: None,
    trace: Some(trace),
    finalize: Some(finalize),
    objectMoved: None,
    isCallable: None,
    isConstructor: None,
};

// How WindowProxy objects are garbage collected.

#[allow(unsafe_code)]
unsafe extern "C" fn finalize(_fop: *mut GCContext, obj: *mut JSObject) {
    let mut slot = UndefinedValue();
    GetProxyReservedSlot(obj, 0, &mut slot);
    let this = slot.to_private() as *mut WindowProxy;
    if this.is_null() {
        // GC during obj creation or after transplanting.
        return;
    }
    let jsobject = (*this).reflector.get_jsobject().get();
    debug!(
        "WindowProxy finalize: {:p}, with reflector {:p} from {:p}.",
        this, jsobject, obj
    );
    let _ = Box::from_raw(this);
}

#[allow(unsafe_code)]
unsafe extern "C" fn trace(trc: *mut JSTracer, obj: *mut JSObject) {
    let mut slot = UndefinedValue();
    GetProxyReservedSlot(obj, 0, &mut slot);
    let this = slot.to_private() as *const WindowProxy;
    if this.is_null() {
        // GC during obj creation or after transplanting.
        return;
    }
    (*this).trace(trc);
}<|MERGE_RESOLUTION|>--- conflicted
+++ resolved
@@ -908,16 +908,12 @@
     if let Some((window, attrs)) = window {
         rooted!(in(cx) let mut val = UndefinedValue());
         window.to_jsval(cx, val.handle_mut());
-<<<<<<< HEAD
         set_property_descriptor(
             MutableHandle::from_raw(desc),
-            val.handle().into(),
+            val.handle(),
             attrs,
             &mut *is_none,
         );
-=======
-        fill_property_descriptor(MutableHandle::from_raw(desc), proxy.get(), val.get(), attrs);
->>>>>>> fd148f5a
         return true;
     }
 
